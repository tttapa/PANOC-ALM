--- conflicted
+++ resolved
@@ -3,13 +3,8 @@
 cd "$(dirname "${BASH_SOURCE[0]}")"
 set -ex
 
-<<<<<<< HEAD
 image=alpaqa-wheel-local-img6
 container=alpaqa-wheel-local-cnt6
-=======
-image=panocpy-wheel-local-img9
-container=panocpy-wheel-local-cnt9
->>>>>>> e5fdc88d
 
 if [ -z $(docker image ls -q $image) ]; then
     docker create --interactive \
@@ -72,11 +67,7 @@
 cpv=$(echo $PYTHON_VERSION | awk -F. '{print $1 $2}')
 LD_LIBRARY_PATH=$VIRTUAL_ENV/lib \
     auditwheel repair --plat manylinux_2_27_x86_64 \
-<<<<<<< HEAD
-        dist/alpaqa-0.0.1-cp$cpv-cp$cpv-linux_x86_64.whl
-=======
-        /tmp/dist/panocpy-*.whl
-cp /tmp/dist/panocpy-*.tar.gz wheelhouse
->>>>>>> e5fdc88d
+        /tmp/dist/alpaqa-*.whl
+cp /tmp/dist/alpaqa-*.tar.gz wheelhouse
 EOF
 docker stop $container