--- conflicted
+++ resolved
@@ -1,27 +1,5 @@
 # TODO
 
-<<<<<<< HEAD
- - Implement careful BFGS updates
- - In the 2D QP test, why does L-BFGS only have a correct inverse Hessian 
-   estimate after 3 iterations instead of 2?
- - Why is a margin needed in the Lipschitz check of PANOC?
- - Implement memory pool to optimize vector allocations
- - Handle NaN correctly in min/max functions
- - Check if L-BFGS should use r or p
- - Adapt SpecializedLBFGS to use new generic API
- - LBFGSParam
-
- # Questions for Panos
-
-- Why no accelerated proximal gradient in PANOC?  
-  yₖ = xₖ + βₖ(xₖ - xₖ₋₁)  
-  xₖ₊₁ = proxₕ(yₖ - γₖ ∇ψ(yₖ))
-- More efficient stopping criterion AA-PGA?
-- Regularization of least squares Anderson acceleration?
-- Underdetermined system Anderson acceleration?
-- QR with column pivoting? (Much more expensive, faster alternative?)
-- Incremental condition number estimation for dropping columns?
-=======
 - ~~Implement cautious BFGS updates~~
 - ~~In the 2D QP test, why does L-BFGS only have a correct inverse Hessian 
   estimate after 3 iterations instead of 2?~~
@@ -56,4 +34,14 @@
 - How can we balance ε and δ? Keep λ constant if ε is too large?
 - Can we accept unit step size if ‖Rγ(xₖ₊₁)‖ < c ‖Rγ(xₖ)‖, c ∈ (0, 1)
 - When PANOC suddenly converges after stalling, why?
->>>>>>> 12582e3a
+
+## Questions for Panos
+
+- Why no accelerated proximal gradient in PANOC?  
+  yₖ = xₖ + βₖ(xₖ - xₖ₋₁)  
+  xₖ₊₁ = proxₕ(yₖ - γₖ ∇ψ(yₖ))
+- More efficient stopping criterion AA-PGA?
+- Regularization of least squares Anderson acceleration?
+- Underdetermined system Anderson acceleration?
+- QR with column pivoting? (Much more expensive, faster alternative?)
+- Incremental condition number estimation for dropping columns?